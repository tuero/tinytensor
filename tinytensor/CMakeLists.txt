file(GLOB_RECURSE HEADER_LIST CONFIGURE_DEPENDS "${tinytensor_SOURCE_DIR}/include/tt/*.h")

<<<<<<< HEAD
add_library(tinytensor STATIC ${HEADER_LIST}
        ../include/tt/jit/Ops.h
        ../include/tt/jit/Graph.h
        ../include/tt/jit/OpNode.h
        tensor/backend/jit/storage_jit.h
        tensor/backend/jit/backend_jit.h
        tensor/backend/jit/backend_jit.cpp)
add_library(tinytensor::tinytensor ALIAS tinytensor)
=======
target_sources(tinytensor PRIVATE ${HEADER_LIST})
>>>>>>> 5d7e988e

target_include_directories(tinytensor PRIVATE ${PROJECT_SOURCE_DIR}/tinytensor)
target_include_directories(tinytensor SYSTEM PRIVATE ${PROJECT_SOURCE_DIR}/external/libnop/include)


add_subdirectory(tensor)
add_subdirectory(common)
add_subdirectory(autograd)
add_subdirectory(nn)
add_subdirectory(optim)
add_subdirectory(data)
<|MERGE_RESOLUTION|>--- conflicted
+++ resolved
@@ -1,6 +1,5 @@
 file(GLOB_RECURSE HEADER_LIST CONFIGURE_DEPENDS "${tinytensor_SOURCE_DIR}/include/tt/*.h")
 
-<<<<<<< HEAD
 add_library(tinytensor STATIC ${HEADER_LIST}
         ../include/tt/jit/Ops.h
         ../include/tt/jit/Graph.h
@@ -9,9 +8,7 @@
         tensor/backend/jit/backend_jit.h
         tensor/backend/jit/backend_jit.cpp)
 add_library(tinytensor::tinytensor ALIAS tinytensor)
-=======
 target_sources(tinytensor PRIVATE ${HEADER_LIST})
->>>>>>> 5d7e988e
 
 target_include_directories(tinytensor PRIVATE ${PROJECT_SOURCE_DIR}/tinytensor)
 target_include_directories(tinytensor SYSTEM PRIVATE ${PROJECT_SOURCE_DIR}/external/libnop/include)
